--- conflicted
+++ resolved
@@ -30,13 +30,15 @@
 
     # Web API endpoints
 
-<<<<<<< HEAD
+    def leaves(self, src, edges="*", direction="forward"):
+        return self.get('leaves/{}'.format(src),
+                        params={
+                            'edges': edges,
+                            'direction': direction
+                        })
+
     def neighbors(self, src, edges="*", direction="forward"):
         return self.get('neighbors/{}'.format(src),
-=======
-    def leaves(self, src, edges="*", direction="forward"):
-        return self.get('leaves/{}'.format(src),
->>>>>>> d04c698a
                         params={
                             'edges': edges,
                             'direction': direction
